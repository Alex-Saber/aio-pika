--- conflicted
+++ resolved
@@ -125,23 +125,12 @@
         self.sleep_counter = 0
         self.loop = loop or asyncio.get_event_loop()
         self.ioloop = IOLoopAdapter(self.loop)
-<<<<<<< HEAD
-        self._channel_cleanup = None
-=======
         self.channel_cleanup_callback = None
->>>>>>> ac4f5bbc
 
         super().__init__(parameters, on_open_callback,
                          on_open_error_callback,
                          on_close_callback, self.ioloop,
                          stop_ioloop_on_close=stop_ioloop_on_close)
-
-    def _on_channel_cleanup(self, channel):
-        try:
-            if self._channel_cleanup is not None:
-                self._channel_cleanup(channel)
-        finally:
-            super()._on_channel_cleanup(channel)
 
     def _adapter_connect(self):
         error = super()._adapter_connect()
