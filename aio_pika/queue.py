--- conflicted
+++ resolved
@@ -20,11 +20,7 @@
 
     __slots__ = ('name', 'durable', 'exclusive',
                  'auto_delete', 'arguments',
-<<<<<<< HEAD
-                 '_channel', '__closing', '_passive')
-=======
-                 '_channel', '__closing', 'declaration_result')
->>>>>>> ac4f5bbc
+                 '_channel', '__closing', 'declaration_result', '_passive')
 
     def __init__(self, loop: asyncio.AbstractEventLoop, future_store: FutureStore,
                  channel: Channel, name, durable, exclusive, auto_delete, arguments):
@@ -37,11 +33,8 @@
         self.exclusive = exclusive
         self.auto_delete = auto_delete
         self.arguments = arguments
-<<<<<<< HEAD
         self._passive = False
-=======
         self.declaration_result = None      # type: DeclarationResult
->>>>>>> ac4f5bbc
 
     def __str__(self):
         return "%s" % self.name
@@ -289,8 +282,5 @@
 
         return future
 
-    def __await__(self):
-        return self.declare()
-
 
 __all__ = 'Queue',